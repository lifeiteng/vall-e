#!/usr/bin/env python3
# Copyright    2021-2022  Xiaomi Corp.        (authors: Fangjun Kuang,
#                                                       Wei Kang,
#                                                       Mingshuang Luo)
# Copyright    2023                           (authors: Feiteng Li)
#
# See ../../../../LICENSE for clarification regarding multiple authors
#
# Licensed under the Apache License, Version 2.0 (the "License");
# you may not use this file except in compliance with the License.
# You may obtain a copy of the License at
#
#     http://www.apache.org/licenses/LICENSE-2.0
#
# Unless required by applicable law or agreed to in writing, software
# distributed under the License is distributed on an "AS IS" BASIS,
# WITHOUT WARRANTIES OR CONDITIONS OF ANY KIND, either express or implied.
# See the License for the specific language governing permissions and
# limitations under the License.
"""
Usage:
python3 bin/trainer.py \
    --decoder-dim 1024 --nhead 16 --num-decoder-layers 12 \
    --max-duration 40 --model-name valle \
    --exp-dir exp/valle
    --dtype "bfloat16" \
"""

import argparse
import copy
import logging
import os
from contextlib import nullcontext

os.environ["PROTOCOL_BUFFERS_PYTHON_IMPLEMENTATION"] = "python"

import random
import warnings
from pathlib import Path
from shutil import copyfile
from typing import Any, Dict, Optional, Tuple, Union

import torch
import torch.multiprocessing as mp
import torch.nn as nn
from icefall.checkpoint import load_checkpoint, remove_checkpoints
from icefall.checkpoint import save_checkpoint as save_checkpoint_impl
from icefall.checkpoint import (
    save_checkpoint_with_global_batch_idx,
    update_averaged_model,
)
from icefall.dist import cleanup_dist, setup_dist
from icefall.env import get_env_info
from icefall.hooks import register_inf_check_hooks
from icefall.utils import AttributeDict, MetricsTracker, setup_logger, str2bool
from lhotse import CutSet
from lhotse.cut import Cut
from lhotse.dataset.sampling.base import CutSampler
from lhotse.utils import fix_random_seed
from torch import Tensor
from torch.cuda.amp import GradScaler
from torch.nn.parallel import DistributedDataParallel as DDP
from torch.utils.tensorboard import SummaryWriter

from valle.data import TtsDataModule
from valle.models import add_model_arguments, get_model
from valle.modules.optim import Eden, Eve, ScaledAdam
from valle.modules.scheduler import get_scheduler

LRSchedulerType = torch.optim.lr_scheduler._LRScheduler


def set_batch_count(model: Union[nn.Module, DDP], batch_count: float) -> None:
    if isinstance(model, DDP):
        # get underlying nn.Module
        model = model.module

    for module in model.modules():
        if hasattr(module, "batch_count"):
            module.batch_count = batch_count


def get_parser():
    parser = argparse.ArgumentParser(
        formatter_class=argparse.ArgumentDefaultsHelpFormatter
    )

    parser.add_argument(
        "--world-size",
        type=int,
        default=1,
        help="Number of GPUs for DDP training.",
    )

    parser.add_argument(
        "--master-port",
        type=int,
        default=12354,
        help="Master port to use for DDP training.",
    )

    parser.add_argument(
        "--tensorboard",
        type=str2bool,
        default=True,
        help="Should various information be logged in tensorboard.",
    )

    parser.add_argument(
        "--num-epochs",
        type=int,
        default=20,
        help="Number of epochs to train.",
    )

    parser.add_argument(
        "--start-epoch",
        type=int,
        default=1,
        help="""Resume training from this epoch. It should be positive.
        If larger than 1, it will load checkpoint from
        exp-dir/epoch-{start_epoch-1}.pt
        """,
    )

    parser.add_argument(
        "--start-batch",
        type=int,
        default=0,
        help="""If positive, --start-epoch is ignored and
        it loads the checkpoint from exp-dir/checkpoint-{start_batch}.pt
        """,
    )

    parser.add_argument(
        "--exp-dir",
        type=str,
        default="exp/valle_dev",
        help="""The experiment dir.
        It specifies the directory where all training related
        files, e.g., checkpoints, log, etc, are saved
        """,
    )

    parser.add_argument(
        "--optimizer-name",
        type=str,
        default="ScaledAdam",
        help="The optimizer.",
    )
    parser.add_argument(
        "--scheduler-name",
        type=str,
        default="Eden",
        help="The scheduler.",
    )
    parser.add_argument(
        "--base-lr", type=float, default=0.05, help="The base learning rate."
    )
    parser.add_argument(
        "--warmup-steps",
        type=int,
        default=200,
        help="""Number of steps that affects how rapidly the learning rate
        decreases. We suggest not to change this.""",
    )

    parser.add_argument(
        "--seed",
        type=int,
        default=42,
        help="The seed for random generators intended for reproducibility",
    )

    parser.add_argument(
        "--inf-check",
        type=str2bool,
        default=False,
        help="Add hooks to check for infinite module outputs and gradients.",
    )

    parser.add_argument(
        "--save-every-n",
        type=int,
        default=10000,
        help="""Save checkpoint after processing this number of batches"
        periodically. We save checkpoint to exp-dir/ whenever
        params.batch_idx_train % save_every_n == 0. The checkpoint filename
        has the form: f'exp-dir/checkpoint-{params.batch_idx_train}.pt'
        Note: It also saves checkpoint to `exp-dir/epoch-xxx.pt` at the
        end of each epoch where `xxx` is the epoch number counting from 0.
        """,
    )
    parser.add_argument(
        "--valid-interval",
        type=int,
        default=10000,
        help="""Run validation if batch_idx % valid_interval is 0.""",
    )

    parser.add_argument(
        "--keep-last-k",
        type=int,
        default=20,
        help="""Only keep this number of checkpoints on disk.
        For instance, if it is 3, there are only 3 checkpoints
        in the exp-dir with filenames `checkpoint-xxx.pt`.
        It does not affect checkpoints with name `epoch-xxx.pt`.
        """,
    )

    parser.add_argument(
        "--average-period",
        type=int,
        default=0,
        help="""Update the averaged model, namely `model_avg`, after processing
        this number of batches. `model_avg` is a separate version of model,
        in which each floating-point parameter is the average of all the
        parameters from the start of training. Each time we take the average,
        we do: `model_avg = model * (average_period / batch_idx_train) +
            model_avg * ((batch_idx_train - average_period) / batch_idx_train)`.
        """,
    )

    parser.add_argument(
        "--accumulate-grad-steps",
        type=int,
        default=1,
        help="""update gradient when batch_idx_train % accumulate_grad_steps == 0.
        """,
    )

    parser.add_argument(
        "--dtype",
        type=str,
        default="float32",
        help="Training dtype: float32 bfloat16 float16.",
    )

    parser.add_argument(
        "--filter-min-duration",
        type=float,
        default=0.0,
        help="Keep only utterances with duration > this.",
    )
    parser.add_argument(
        "--filter-max-duration",
        type=float,
        default=20.0,
        help="Keep only utterances with duration < this.",
    )

    parser.add_argument(
        "--train-stage",
        type=int,
        default=0,
        help="""0: train all modules, For VALL-E, support 1: AR Decoder 2: NAR Decoder(s)
        """,
    )

    parser.add_argument(
        "--visualize",
        type=str2bool,
        default=False,
        help="visualize model results in eval step.",
    )

    add_model_arguments(parser)

    return parser


def get_params() -> AttributeDict:
    """Return a dict containing training parameters.

    All training related parameters that are not passed from the commandline
    are saved in the variable `params`.

    Commandline options are merged into `params` after they are parsed, so
    you can also access them via `params`.

    Explanation of options saved in `params`:

        - best_train_loss: Best training loss so far. It is used to select
                           the model that has the lowest training loss. It is
                           updated during the training.

        - best_valid_loss: Best validation loss so far. It is used to select
                           the model that has the lowest validation loss. It is
                           updated during the training.

        - best_train_epoch: It is the epoch that has the best training loss.

        - best_valid_epoch: It is the epoch that has the best validation loss.

        - batch_idx_train: Used to writing statistics to tensorboard. It
                           contains number of batches trained so far across
                           epochs.

        - log_interval:  Print training loss if batch_idx % log_interval` is 0

        - reset_interval: Reset statistics if batch_idx % reset_interval is 0

        - valid_interval:  Run validation if batch_idx % valid_interval is 0
    """
    params = AttributeDict(
        {
            "best_train_loss": float("inf"),
            "best_valid_loss": float("inf"),
            "best_train_epoch": -1,
            "best_valid_epoch": -1,
            "batch_idx_train": 0,
            "log_interval": 100,  # 10: debug 100: train
            "reset_interval": 200,
            "valid_interval": 10000,
            # parameters for TTS
            "env_info": get_env_info(),
        }
    )

    return params


def load_checkpoint_if_available(
    params: AttributeDict,
    model: nn.Module,
    model_avg: nn.Module = None,
    optimizer: Optional[torch.optim.Optimizer] = None,
    scheduler: Optional[LRSchedulerType] = None,
) -> Optional[Dict[str, Any]]:
    """Load checkpoint from file.

    If params.start_batch is positive, it will load the checkpoint from
    `params.exp_dir/checkpoint-{params.start_batch}.pt`. Otherwise, if
    params.start_epoch is larger than 1, it will load the checkpoint from
    `params.start_epoch - 1`.

    Apart from loading state dict for `model` and `optimizer` it also updates
    `best_train_epoch`, `best_train_loss`, `best_valid_epoch`,
    and `best_valid_loss` in `params`.

    Args:
      params:
        The return value of :func:`get_params`.
      model:
        The training model.
      model_avg:
        The stored model averaged from the start of training.
      optimizer:
        The optimizer that we are using.
      scheduler:
        The scheduler that we are using.
    Returns:
      Return a dict containing previously saved training info.
    """
    if params.start_batch > 0:
        filename = params.exp_dir / f"checkpoint-{params.start_batch}.pt"
    elif params.start_epoch > 1:
        filename = params.exp_dir / f"epoch-{params.start_epoch-1}.pt"
    else:
        return None

    assert filename.is_file(), f"{filename} does not exist!"

    if isinstance(model, DDP):
        raise ValueError("load_checkpoint before DDP")

    saved_params = load_checkpoint(
        filename,
        model=model,
        model_avg=model_avg,
        optimizer=optimizer,
        scheduler=scheduler,
    )

    saved_stage = saved_params.get("train_stage", 0)
    if params.train_stage != saved_stage:
        # switch training stage
        if params.train_stage and saved_stage:  # switch between 1 and 2
            params.start_epoch = 1
            params.start_batch = 0
        else:
            # switch between 0 and 1/2
            assert params.num_epochs >= params.start_epoch
            params.batch_idx_train = saved_params["batch_idx_train"]

        for key in ["optimizer", "grad_scaler", "sampler"]:
            if key in saved_params:
                saved_params.pop(key)

        # when base on stage 0, we keep scheduler
        if saved_stage != 0:
            for key in ["scheduler"]:
                if key in saved_params:
                    saved_params.pop(key)

        best_train_filename = params.exp_dir / "best-train-loss.pt"
        if best_train_filename.is_file():
            copyfile(
                src=best_train_filename,
                dst=params.exp_dir / f"best-train-loss-stage{saved_stage}.pt",
            )

        best_valid_filename = params.exp_dir / "best-valid-loss.pt"
        if best_valid_filename.is_file():
            copyfile(
                src=best_valid_filename,
                dst=params.exp_dir / f"best-valid-loss-stage{saved_stage}.pt",
            )
    else:

        keys = [
            "best_train_epoch",
            "best_valid_epoch",
            "batch_idx_train",
            "best_train_loss",
            "best_valid_loss",
        ]
        for k in keys:
            params[k] = saved_params[k]

        if params.start_batch > 0:
            if "cur_epoch" in saved_params:
                params["start_epoch"] = saved_params["cur_epoch"]

    return saved_params


def save_checkpoint(
    params: AttributeDict,
    model: Union[nn.Module, DDP],
    model_avg: Optional[nn.Module] = None,
    optimizer: Optional[torch.optim.Optimizer] = None,
    scheduler: Optional[LRSchedulerType] = None,
    sampler: Optional[CutSampler] = None,
    scaler: Optional[GradScaler] = None,
    rank: int = 0,
) -> None:
    """Save model, optimizer, scheduler and training stats to file.

    Args:
      params:
        It is returned by :func:`get_params`.
      model:
        The training model.
      model_avg:
        The stored model averaged from the start of training.
      optimizer:
        The optimizer used in the training.
      sampler:
       The sampler for the training dataset.
      scaler:
        The scaler used for mix precision training.
    """
    if rank != 0:
        return
    filename = params.exp_dir / f"epoch-{params.cur_epoch}.pt"
    save_checkpoint_impl(
        filename=filename,
        model=model,
        model_avg=model_avg,
        params=params,
        optimizer=optimizer,
        scheduler=scheduler,
        sampler=sampler,
        scaler=scaler,
        rank=rank,
    )

    if params.best_train_epoch == params.cur_epoch:
        best_train_filename = params.exp_dir / "best-train-loss.pt"
        copyfile(src=filename, dst=best_train_filename)

    if params.best_valid_epoch == params.cur_epoch:
        best_valid_filename = params.exp_dir / "best-valid-loss.pt"
        copyfile(src=filename, dst=best_valid_filename)


def compute_loss(
    params: AttributeDict,
    model: Union[nn.Module, DDP],
    batch: dict,
    is_training: bool,
) -> Tuple[Tensor, MetricsTracker]:
    """
    Compute transducer loss given the model and its inputs.

    Args:
      params:
        Parameters for training. See :func:`get_params`.
      model:
        The model for training. It is an instance of Zipformer in our case.
      batch:
        A batch of data. See `lhotse.dataset.K2SpeechRecognitionDataset()`
        for the content in it.
      is_training:
        True for training. False for validation. When it is True, this
        function enables autograd during computation; when it is False, it
        disables autograd.
     warmup: a floating point value which increases throughout training;
        values >= 1.0 are fully warmed up and have all modules present.
    """
    device = (
        model.device
        if isinstance(model, DDP)
        else next(model.parameters()).device
    )
    # at entry, TextTokens is (N, P)
    text_tokens = batch["text_tokens"].to(device)
    text_tokens_lens = batch["text_tokens_lens"].to(device)
    assert text_tokens.ndim == 2

    audio_features = batch["audio_features"].to(device)
    audio_features_lens = batch["audio_features_lens"].to(device)
    assert audio_features.ndim == 3

    with torch.set_grad_enabled(is_training):
        predicts, loss, metrics = model(
            x=text_tokens,
            x_lens=text_tokens_lens,
            y=audio_features,
            y_lens=audio_features_lens,
            train_stage=params.train_stage,
            batch_idx_train=params.batch_idx_train,
        )

    assert loss.requires_grad == is_training

    info = MetricsTracker()
    with warnings.catch_warnings():
        warnings.simplefilter("ignore")
        info["frames"] = (audio_features_lens).sum().item()
        info["utterances"] = text_tokens.size(0)

    # Note: We use reduction=sum while computing the loss.
    info["loss"] = loss.detach().cpu().item()
    for metric in metrics:
        info[metric] = metrics[metric].detach().cpu().item()
    del metrics

    return predicts, loss, info


def compute_validation_loss(
    params: AttributeDict,
    model: Union[nn.Module, DDP],
    valid_dl: torch.utils.data.DataLoader,
    world_size: int = 1,
) -> MetricsTracker:
    """Run the validation process."""
    model.eval()
    tot_loss = MetricsTracker()

    for batch_idx, batch in enumerate(valid_dl):
        predicts, loss, loss_info = compute_loss(
            params=params,
            model=model,
            batch=batch,
            is_training=False,
        )
        assert loss.requires_grad is False
        tot_loss = tot_loss + loss_info

    if world_size > 1:
        tot_loss.reduce(loss.device)

    loss_value = tot_loss["loss"] / tot_loss["frames"]
    if loss_value < params.best_valid_loss:
        params.best_valid_epoch = params.cur_epoch
        params.best_valid_loss = loss_value

    if params.visualize:
        output_dir = Path(
            f"{params.exp_dir}/eval/step-{params.batch_idx_train:06d}"
        )
        output_dir.mkdir(parents=True, exist_ok=True)
        model.visualize(predicts, batch, output_dir=output_dir)

    return tot_loss


def train_one_epoch(
    params: AttributeDict,
    model: Union[nn.Module, DDP],
    optimizer: torch.optim.Optimizer,
    scheduler: LRSchedulerType,
    train_dl: torch.utils.data.DataLoader,
    valid_dl: torch.utils.data.DataLoader,
    rng: random.Random,
    scaler: GradScaler,
    model_avg: Optional[nn.Module] = None,
    tb_writer: Optional[SummaryWriter] = None,
    world_size: int = 1,
    rank: int = 0,
) -> None:
    """Train the model for one epoch.

    The training loss from the mean of all frames is saved in
    `params.train_loss`. It runs the validation process every
    `params.valid_interval` batches.

    Args:
      params:
        It is returned by :func:`get_params`.
      model:
        The model for training.
      optimizer:
        The optimizer we are using.
      scheduler:
        The learning rate scheduler, we call step() every step.
      train_dl:
        Dataloader for the training dataset.
      valid_dl:
        Dataloader for the validation dataset.
      rng:
        Random for selecting.
      scaler:
        The scaler used for mix precision training.
      model_avg:
        The stored model averaged from the start of training.
      tb_writer:
        Writer to write log messages to tensorboard.
      world_size:
        Number of nodes in DDP training. If it is 1, DDP is disabled.
      rank:
        The rank of the node in DDP training. If no DDP is used, it should
        be set to 0.
    """
    model.train()
    tot_loss = MetricsTracker()
    iter_dl = iter(train_dl)

    dtype, enabled = torch.float32, False
    if params.dtype in ["bfloat16", "bf16"]:
        dtype, enabled = torch.bfloat16, True
    elif params.dtype in ["float16", "fp16"]:
        dtype, enabled = torch.float16, True

    if isinstance(model, torch.nn.parallel.DistributedDataParallel):
        model_context = model.join
    else:
        model_context = nullcontext

    with model_context():
        batch_idx = 0
        while True:
            try:
                batch = next(iter_dl)
            except StopIteration:
                logging.info("Reaches end of dataloader.")
                if params.batch_idx_train % params.accumulate_grad_steps:
                    scaler.step(optimizer)
                    scaler.update()
                    optimizer.zero_grad()
                break

            batch_idx += 1

            params.batch_idx_train += 1
            batch_size = len(batch["text"])

            try:
                with torch.cuda.amp.autocast(dtype=dtype, enabled=enabled):
                    _, loss, loss_info = compute_loss(
                        params=params,
                        model=model,
                        batch=batch,
                        is_training=True,
                    )
                # summary stats
                tot_loss = (
                    tot_loss * (1 - 1 / params.reset_interval)
                ) + loss_info * (1 / params.reset_interval)

                # NOTE: We use reduction==sum and loss is computed over utterances
                # in the batch and there is no normalization to it so far.

                scaler.scale(loss).backward()
                if params.batch_idx_train >= params.accumulate_grad_steps:
                    if (
                        params.batch_idx_train % params.accumulate_grad_steps
                        == 0
                    ):
                        if params.optimizer_name not in ["ScaledAdam", "Eve"]:
                            # Unscales the gradients of optimizer's assigned params in-place
                            scaler.unscale_(optimizer)
                            # Since the gradients of optimizer's assigned params are unscaled, clips as usual:
                            torch.nn.utils.clip_grad_norm_(
                                model.parameters(), 1.0
                            )

                        scaler.step(optimizer)
                        scaler.update()
                        optimizer.zero_grad()

                        for k in range(params.accumulate_grad_steps):
                            if isinstance(scheduler, Eden):
                                scheduler.step_batch(params.batch_idx_train)
                            else:
                                scheduler.step()

                set_batch_count(model, params.batch_idx_train)
            except:  # noqa
                display_and_save_batch(batch, params=params)
                raise

            if params.average_period > 0:
                if (
                    rank == 0
                    and params.batch_idx_train > 0
                    and params.batch_idx_train % params.average_period == 0
                ):
                    update_averaged_model(
                        params=params,
                        model_cur=model,
                        model_avg=model_avg,
                    )

            if (
                params.batch_idx_train > 0
                and params.batch_idx_train % params.save_every_n == 0
            ):
                save_checkpoint_with_global_batch_idx(
                    out_dir=params.exp_dir,
                    global_batch_idx=params.batch_idx_train,
                    model=model,
                    model_avg=model_avg,
                    params=params,
                    optimizer=optimizer,
                    scheduler=scheduler,
                    sampler=train_dl.sampler,
                    scaler=scaler,
                    rank=rank,
                )
                remove_checkpoints(
                    out_dir=params.exp_dir,
                    topk=params.keep_last_k,
                    rank=rank,
                )

            if batch_idx % 100 == 0 and params.dtype in ["float16", "fp16"]:
                # If the grad scale was less than 1, try increasing it.    The _growth_interval
                # of the grad scaler is configurable, but we can't configure it to have different
                # behavior depending on the current grad scale.
                cur_grad_scale = scaler._scale.item()
                if cur_grad_scale < 1.0 or (
                    cur_grad_scale < 8.0 and batch_idx % 400 == 0
                ):
                    scaler.update(cur_grad_scale * 2.0)

                if cur_grad_scale < 0.01:
                    logging.warning(f"Grad scale is small: {cur_grad_scale}")
                if cur_grad_scale < 1.0e-05:
                    raise RuntimeError(
                        f"grad_scale is too small, exiting: {cur_grad_scale}"
                    )

            if batch_idx % params.log_interval == 0:
                cur_lr = scheduler.get_last_lr()[0]
                cur_grad_scale = (
                    scaler._scale.item()
                    if params.dtype in ["float16", "fp16"]
                    else 1.0
                )

                logging.info(
                    f"Epoch {params.cur_epoch}, "
                    f"batch {batch_idx}, train_loss[{loss_info}], "
                    f"tot_loss[{tot_loss}], "
                    f"batch size: {batch_size}, "
                    f"lr: {cur_lr:.2e}"
                    + (
                        f", grad_scale: {cur_grad_scale}"
                        if params.dtype in ["float16", "fp16"]
                        else ""
                    )
                )

                if tb_writer is not None:
                    tb_writer.add_scalar(
                        "train/learning_rate", cur_lr, params.batch_idx_train
                    )
                    loss_info.write_summary(
                        tb_writer,
                        "train/current_",
                        params.batch_idx_train,
                    )
                    tot_loss.write_summary(
                        tb_writer, "train/tot_", params.batch_idx_train
                    )
                    tot_loss.write_summary(
                        tb_writer, "train/tot_", params.batch_idx_train
                    )
                    if params.dtype in ["float16", "fp16"]:
                        tb_writer.add_scalar(
                            "train/grad_scale",
                            cur_grad_scale,
                            params.batch_idx_train,
                        )

            if params.batch_idx_train % params.valid_interval == 0:
<<<<<<< HEAD
              logging.info("Computing validation loss")
              with torch.cuda.amp.autocast(dtype=dtype):
                  valid_info = compute_validation_loss(
                      params=params,
                      model=model,
                      valid_dl=valid_dl,
                      world_size=world_size,
                  )
              model.train()
              logging.info(f"Epoch {params.cur_epoch}, validation: {valid_info}")
              logging.info(
                  f"Maximum memory allocated so far is {torch.cuda.max_memory_allocated()//1000000}MB"
              )

            if tb_writer is not None:
                valid_info.write_summary(
                    tb_writer, "train/valid_", params.batch_idx_train
                )
=======
                logging.info("Computing validation loss")
                with torch.cuda.amp.autocast(dtype=dtype):
                    valid_info = compute_validation_loss(
                        params=params,
                        model=model,
                        valid_dl=valid_dl,
                        world_size=world_size,
                    )
                model.train()
                logging.info(
                    f"Epoch {params.cur_epoch}, validation: {valid_info}"
                )
                logging.info(
                    f"Maximum memory allocated so far is {torch.cuda.max_memory_allocated()//1000000}MB"
                )

                if tb_writer is not None:
                    valid_info.write_summary(
                        tb_writer, "train/valid_", params.batch_idx_train
                    )
>>>>>>> 6869fa37

    loss_value = tot_loss["loss"] / tot_loss["frames"]
    params.train_loss = loss_value
    if params.train_loss < params.best_train_loss:
        params.best_train_epoch = params.cur_epoch
        params.best_train_loss = params.train_loss


def filter_short_and_long_utterances(
    cuts: CutSet, min_duration: float, max_duration: float
) -> CutSet:
    def remove_short_and_long_utt(c: Cut):
        # Keep only utterances with duration between 0.6 second and 20 seconds
        if c.duration < min_duration or c.duration > max_duration:
            # logging.warning(
            #     f"Exclude cut with ID {c.id} from training. Duration: {c.duration}"
            # )
            return False
        return True

    cuts = cuts.filter(remove_short_and_long_utt)

    return cuts


def run(rank, world_size, args):
    """
    Args:
      rank:
        It is a value between 0 and `world_size-1`, which is
        passed automatically by `mp.spawn()` in :func:`main`.
        The node with rank 0 is responsible for saving checkpoint.
      world_size:
        Number of GPUs for DDP training.
      args:
        The return value of get_parser().parse_args()
    """
    params = get_params()
    params.update(vars(args))

    fix_random_seed(params.seed)
    rng = random.Random(params.seed)
    if world_size > 1:
        setup_dist(rank, world_size, params.master_port)

    setup_logger(f"{params.exp_dir}/log/log-train")
    logging.info("Training started")

    if args.tensorboard and rank == 0:
        if params.train_stage:
            tb_writer = SummaryWriter(
                log_dir=f"{params.exp_dir}/tensorboard_stage{params.train_stage}"
            )
        else:
            tb_writer = SummaryWriter(log_dir=f"{params.exp_dir}/tensorboard")
    else:
        tb_writer = None

    device = torch.device("cpu")
    if torch.cuda.is_available():
        device = torch.device("cuda", rank)
        # https://pytorch.org/docs/stable/notes/cuda.html#tensorfloat-32-tf32-on-ampere-devices
        torch.backends.cudnn.allow_tf32 = True
        torch.backends.cuda.matmul.allow_tf32 = True

    logging.info(f"Device: {device}")
    logging.info(params)

    logging.info("About to create model")
    model = get_model(params)
    with open(f"{params.exp_dir}/model.txt", "w") as f:
        print(model)
        print(model, file=f)

    num_param = sum([p.numel() for p in model.parameters()])
    logging.info(f"Number of model parameters: {num_param}")

    assert params.save_every_n >= params.average_period
    model_avg: Optional[nn.Module] = None
    if rank == 0 and params.average_period > 0:
        # model_avg is only used with rank 0
        model_avg = copy.deepcopy(model).to(torch.float64)

    assert params.start_epoch > 0, params.start_epoch
    checkpoints = load_checkpoint_if_available(
        params=params, model=model, model_avg=model_avg
    )

    model.to(device)
    if world_size > 1:
        logging.info("Using DDP")
        model = DDP(model, device_ids=[rank], find_unused_parameters=True)

    if params.train_stage:
        _model = model.module if isinstance(model, DDP) else model
        model_parameters = _model.stage_parameters(params.train_stage)
    else:
        model_parameters = model.parameters()

    if params.optimizer_name == "ScaledAdam":
        parameters_names = []
        if params.train_stage:  # != 0
            _model = model.module if isinstance(model, DDP) else model
            parameters_names.append(
                [
                    name_param_pair[0]
                    for name_param_pair in _model.stage_named_parameters(
                        params.train_stage
                    )
                ]
            )
        else:
            parameters_names.append(
                [
                    name_param_pair[0]
                    for name_param_pair in model.named_parameters()
                ]
            )

        optimizer = ScaledAdam(
            model_parameters,
            lr=params.base_lr,
            betas=(0.9, 0.95),
            clipping_scale=2.0,
            parameters_names=parameters_names,
            show_dominant_parameters=False,
            clipping_update_period=1000,
        )
    elif params.optimizer_name == "Eve":
        optimizer = Eve(
            model_parameters,
            lr=params.base_lr,
            betas=(0.9, 0.98),
            target_rms=0.1,
        )
    elif params.optimizer_name == "AdamW":
        optimizer = torch.optim.AdamW(
            model_parameters,
            lr=params.base_lr,
            betas=(0.9, 0.95),
            weight_decay=1e-2,
            eps=1e-8,
        )
    elif params.optimizer_name == "Adam":
        optimizer = torch.optim.Adam(
            model_parameters,
            lr=params.base_lr,
            betas=(0.9, 0.95),
            eps=1e-8,
        )
    else:
        raise NotImplementedError()

    scheduler = get_scheduler(params, optimizer)
    optimizer.zero_grad()

    if checkpoints and "optimizer" in checkpoints:
        logging.info("Loading optimizer state dict")
        optimizer.load_state_dict(checkpoints["optimizer"])

    if (
        checkpoints
        and "scheduler" in checkpoints
        and checkpoints["scheduler"] is not None
    ):
        logging.info("Loading scheduler state dict")
        scheduler.load_state_dict(checkpoints["scheduler"])

    if params.inf_check:
        register_inf_check_hooks(model)

    if params.start_batch > 0 and checkpoints and "sampler" in checkpoints:
        sampler_state_dict = checkpoints["sampler"]
    else:
        sampler_state_dict = None

    dataset = TtsDataModule(args)
    train_cuts = dataset.train_cuts()
    valid_cuts = dataset.dev_cuts()

    train_cuts = filter_short_and_long_utterances(
        train_cuts, params.filter_min_duration, params.filter_max_duration
    )
    valid_cuts = filter_short_and_long_utterances(
        valid_cuts, params.filter_min_duration, params.filter_max_duration
    )

    train_dl = dataset.train_dataloaders(
        train_cuts, sampler_state_dict=sampler_state_dict
    )
    valid_dl = dataset.valid_dataloaders(valid_cuts)

    if True:
        scan_pessimistic_batches_for_oom(
            model=model,
            train_dl=train_dl,
            optimizer=optimizer,
            params=params,
        )

    scaler = GradScaler(
        enabled=(params.dtype in ["fp16", "float16"]), init_scale=1.0
    )
    if checkpoints and "grad_scaler" in checkpoints:
        logging.info("Loading grad scaler state dict")
        scaler.load_state_dict(checkpoints["grad_scaler"])

    for epoch in range(params.start_epoch, params.num_epochs + 1):
        if isinstance(scheduler, Eden):
            scheduler.step_epoch(epoch - 1)

        fix_random_seed(params.seed + epoch - 1)
        train_dl.sampler.set_epoch(epoch - 1)

        if tb_writer is not None:
            tb_writer.add_scalar("train/epoch", epoch, params.batch_idx_train)

        params.cur_epoch = epoch

        train_one_epoch(
            params=params,
            model=model,
            model_avg=model_avg,
            optimizer=optimizer,
            scheduler=scheduler,
            train_dl=train_dl,
            valid_dl=valid_dl,
            rng=rng,
            scaler=scaler,
            tb_writer=tb_writer,
            world_size=world_size,
            rank=rank,
        )

        save_checkpoint(
            params=params,
            model=model,
            model_avg=model_avg,
            optimizer=optimizer,
            scheduler=scheduler,
            sampler=train_dl.sampler,
            scaler=scaler,
            rank=rank,
        )

    logging.info("Done!")

    if world_size > 1:
        torch.distributed.barrier()
        cleanup_dist()


def display_and_save_batch(
    batch: dict,
    params: AttributeDict,
) -> None:
    """Display the batch statistics and save the batch into disk.

    Args:
      batch:
        A batch of data. See `lhotse.dataset.K2SpeechRecognitionDataset()`
        for the content in it.
      params:
        Parameters for training. See :func:`get_params`.
    """
    from lhotse.utils import uuid4

    filename = f"{params.exp_dir}/batch-{uuid4()}.pt"
    logging.info(f"Saving batch to {filename}")
    torch.save(batch, filename)


def scan_pessimistic_batches_for_oom(
    model: Union[nn.Module, DDP],
    train_dl: torch.utils.data.DataLoader,
    optimizer: torch.optim.Optimizer,
    params: AttributeDict,
):
    from lhotse.dataset import find_pessimistic_batches

    logging.info(
        "Sanity check -- see if any of the batches in epoch 1 would cause OOM."
    )
    batches, crit_values = find_pessimistic_batches(train_dl.sampler)

    dtype = torch.float32
    if params.dtype in ["bfloat16", "bf16"]:
        dtype = torch.bfloat16
    elif params.dtype in ["float16", "fp16"]:
        dtype = torch.float16

    for criterion, cuts in batches.items():
        batch = train_dl.dataset[cuts]
        try:
            with torch.cuda.amp.autocast(dtype=dtype):
                _, loss, _ = compute_loss(
                    params=params,
                    model=model,
                    batch=batch,
                    is_training=True,
                )
            loss.backward()
            optimizer.zero_grad()
        except Exception as e:
            if "CUDA out of memory" in str(e):
                logging.error(
                    "Your GPU ran out of memory with the current "
                    "max_duration setting. We recommend decreasing "
                    "max_duration and trying again.\n"
                    f"Failing criterion: {criterion} "
                    f"(={crit_values[criterion]}) ..."
                )
            display_and_save_batch(batch, params=params)
            raise
        logging.info(
            f"Maximum memory allocated so far is {torch.cuda.max_memory_allocated()//1000000}MB"
        )


def main():
    parser = get_parser()
    TtsDataModule.add_arguments(parser)
    args = parser.parse_args()
    args.exp_dir = Path(args.exp_dir)

    world_size = args.world_size
    assert world_size >= 1
    if world_size > 1:
        mp.spawn(run, args=(world_size, args), nprocs=world_size, join=True)
    else:
        run(rank=0, world_size=1, args=args)


torch.set_num_threads(1)
torch.set_num_interop_threads(1)

if __name__ == "__main__":
    main()<|MERGE_RESOLUTION|>--- conflicted
+++ resolved
@@ -799,26 +799,6 @@
                         )
 
             if params.batch_idx_train % params.valid_interval == 0:
-<<<<<<< HEAD
-              logging.info("Computing validation loss")
-              with torch.cuda.amp.autocast(dtype=dtype):
-                  valid_info = compute_validation_loss(
-                      params=params,
-                      model=model,
-                      valid_dl=valid_dl,
-                      world_size=world_size,
-                  )
-              model.train()
-              logging.info(f"Epoch {params.cur_epoch}, validation: {valid_info}")
-              logging.info(
-                  f"Maximum memory allocated so far is {torch.cuda.max_memory_allocated()//1000000}MB"
-              )
-
-            if tb_writer is not None:
-                valid_info.write_summary(
-                    tb_writer, "train/valid_", params.batch_idx_train
-                )
-=======
                 logging.info("Computing validation loss")
                 with torch.cuda.amp.autocast(dtype=dtype):
                     valid_info = compute_validation_loss(
@@ -839,7 +819,6 @@
                     valid_info.write_summary(
                         tb_writer, "train/valid_", params.batch_idx_train
                     )
->>>>>>> 6869fa37
 
     loss_value = tot_loss["loss"] / tot_loss["frames"]
     params.train_loss = loss_value
